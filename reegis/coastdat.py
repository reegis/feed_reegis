# -*- coding: utf-8 -*-

""" This module is designed for the use with the coastdat2 weather data set
of the Helmholtz-Zentrum Geesthacht.

A description of the coastdat2 data set can be found here:

https://www.earth-syst-sci-data.net/6/147/2014/

Copyright (c) 2016-2018 Uwe Krien <uwe.krien@rl-institut.de>

SPDX-License-Identifier: GPL-3.0-or-later
"""
__copyright__ = "Uwe Krien <uwe.krien@rl-institut.de>"
__license__ = "GPLv3"


# Python libraries
import os
import datetime
import logging
from collections import namedtuple
import calendar

# External libraries
if not os.environ.get('READTHEDOCS') == 'True':
    import requests
    import pandas as pd
    import pvlib
    from shapely.geometry import Point
    from windpowerlib.wind_turbine import WindTurbine

    # oemof libraries
    from oemof.tools import logger

    # Internal modules
    import reegis.tools as tools
    import reegis.feedin as feedin
    import reegis.config as cfg
    import reegis.powerplants as powerplants
    from reegis import geometries
    import reegis.bmwi


def download_coastdat_data(filename=None, year=None, url=None,
                           test_only=False, overwrite=True):
    """
    Download coastdat data set from internet source.

    Parameters
    ----------
    filename : str
        Full path with the filename, where the downloaded file will be stored.
    year : int or None
        Year of the weather data set. If a url is passed this value will be
        ignored because it is used to create the default url.
    url : str or None
        Own url can be used if the default url does not work an one found an
        alternative valid url.
    test_only : bool
        If True the the url is tested but the file will not be downloaded
        (default: False).
    overwrite : bool
        If True the file will be downloaded even if it already exist.
        (default: True)

    Returns
    -------
    str or None : If the url is valid the filename is returned otherwise None.

    Examples
    --------
    >>> download_coastdat_data(year=2014, test_only=True)
    'coastDat2_de_2014.h5'
    >>> print(download_coastdat_data(url='https://osf.io/url', test_only=True))
    None
    >>> download_coastdat_data(filename='w14.hd5', year=2014)  # doctest: +SKIP

    """
    if url is None:
        url_ids = cfg.get_dict('coastdat_url_id')
        url_id = url_ids.get(str(year), None)
        if url_id is not None:
            url = cfg.get('coastdat', 'basic_url').format(url_id=url_id)

    if url is not None and not test_only:
        response = requests.get(url, stream=True)
        if response.status_code == 200:
            msg = "Downloading the coastdat2 file of {0} from {1} ..."
            logging.info(msg.format(year, url))
            if filename is None:
                headers = response.headers['Content-Disposition']
                filename = headers.split('; ')[1].split('=')[1].replace(
                    '"', '')
            tools.download_file(filename, url, overwrite=overwrite)
            return filename
        else:
            raise ValueError("URL not valid: {0}".format(url))
    elif url is not None and test_only:
        response = requests.get(url, stream=True)
        if response.status_code == 200:
            headers = response.headers['Content-Disposition']
            filename = headers.split('; ')[1].split('=')[1].replace('"', '')
        else:
            filename = None
        return filename
    else:
        raise ValueError("No URL found for {0}".format(year))


def fetch_id_by_coordinates(latitude, longitude):
    """
    Get nearest weather data set to a given location.

    Parameters
    ----------
    latitude : float
    longitude : float

    Returns
    -------
    int : coastdat id

    Examples
    --------
    >>> fetch_id_by_coordinates(53.655119, 11.181475)
    1132101
    """
    coastdat_polygons = geometries.load(
        cfg.get('paths', 'geometry'),
        cfg.get('coastdat', 'coastdatgrid_polygon'))
    location = Point(longitude, latitude)

    cid = coastdat_polygons[coastdat_polygons.contains(location)].index

    if len(cid) == 0:
        msg = "No id found for latitude {0} and longitude {1}."
        logging.warning(msg.format(latitude, longitude))
        return None
    elif len(cid) == 1:
        return cid[0]


def fetch_data_coordinates_by_id(coastdat_id):
    """
    Returns the coordinates of the weather data set.

    Parameters
    ----------
    coastdat_id : int or str
        ID of the coastdat weather data set

    Returns
    -------
    namedtuple : Fields are latitude and longitude

    Examples
    --------
    >>> location = fetch_data_coordinates_by_id(1132101)
    >>> round(location.latitude, 3)
    53.692
    >>> round(location.longitude, 3)
    11.351
    """
    coord = namedtuple('weather_location', 'latitude, longitude')
    coastdat_polygons = geometries.load(
        cfg.get('paths', 'geometry'),
        cfg.get('coastdat', 'coastdatgrid_polygon'))
    c = coastdat_polygons.loc[int(coastdat_id)].geometry.centroid
    return coord(latitude=c.y, longitude=c.x)


def fetch_coastdat_weather(year, coastdat_id):
    """
    Fetch weather one coastdat weather data set.

    Parameters
    ----------
    year : int
        Year of the weather data set
    coastdat_id : numeric
        ID of the coastdat data set.

    Returns
    -------
    pd.DataFrame : Weather data set.

    Examples
    --------
    >>> coastdat_id = fetch_id_by_coordinates(53.655119, 11.181475)
    >>> fetch_coastdat_weather(2014, coastdat_id)['v_wind'].mean().round(2)
    4.39
    """
    weather_file_name = os.path.join(
        cfg.get('paths', 'coastdat'),
        cfg.get('coastdat', 'file_pattern').format(year=year))
    if not os.path.isfile(weather_file_name):
        download_coastdat_data(filename=weather_file_name, year=year)
    key = '/A{0}'.format(int(coastdat_id))
    return pd.DataFrame(pd.read_hdf(weather_file_name, key))


def adapt_coastdat_weather_to_pvlib(weather, loc):
    """
    Adapt the coastdat weather data sets to the needs of the pvlib.

    Parameters
    ----------
    weather : pandas.DataFrame
        Coastdat2 weather data set.
    loc : pvlib.location.Location
        The coordinates of the weather data point.

    Returns
    -------
    pandas.DataFrame : Adapted weather data set.

    Examples
    --------
    >>> cd_id = 1132101
    >>> cd_weather = fetch_coastdat_weather(2014, cd_id)
    >>> c = fetch_data_coordinates_by_id(cd_id)
    >>> location = pvlib.location.Location(**getattr(c, '_asdict')())
    >>> pv_weather = adapt_coastdat_weather_to_pvlib(cd_weather, location)
    >>> 'ghi' in cd_weather.columns
    False
    >>> 'ghi' in pv_weather.columns
    True
    """
    w = pd.DataFrame(weather.copy())
    w['temp_air'] = w.temp_air - 273.15
    w['ghi'] = w.dirhi + w.dhi
    clearskydni = loc.get_clearsky(w.index).dni
    w['dni'] = pvlib.irradiance.dni(
        w['ghi'], w['dhi'], pvlib.solarposition.get_solarposition(
            w.index, loc.latitude, loc.longitude).zenith,
        clearsky_dni=clearskydni, clearsky_tolerance=1.1)
    return w


def adapt_coastdat_weather_to_windpowerlib(weather, data_height):
    """
    Adapt the coastdat weather data sets to the needs of the pvlib.

    Parameters
    ----------
    weather : pandas.DataFrame
        Coastdat2 weather data set.
    data_height : dict
        The data height for each weather data column.

    Returns
    -------
    pandas.DataFrame : Adapted weather data set.

    Examples
    --------
    >>> cd_id = 1132101
    >>> cd_weather = fetch_coastdat_weather(2014, cd_id)
    >>> data_height = cfg.get_dict('coastdat_data_height')
    >>> wind_weather = adapt_coastdat_weather_to_windpowerlib(
    ...     cd_weather, data_height)
    >>> cd_weather.columns.nlevels
    1
    >>> wind_weather.columns.nlevels
    2
    """
    weather = pd.DataFrame(weather.copy())
    cols = {'v_wind': 'wind_speed',
            'z0': 'roughness_length',
            'temp_air': 'temperature'}
    weather.rename(columns=cols, inplace=True)
    dh = [(key, data_height[key]) for key in weather.columns]
    weather.columns = pd.MultiIndex.from_tuples(dh)
    return weather


def normalised_feedin_for_each_data_set(year, wind=True, solar=True,
                                        overwrite=False):
    """
    Loop over all weather data sets (regions) and calculate a normalised time
    series for each data set with the given parameters of the power plants.

    This file could be more elegant and shorter but it will be rewritten soon
    with the new feedinlib features.

    year : int
        The year of the weather data set to use.
    wind : boolean
        Set to True if you want to create wind feed-in time series.
    solar : boolean
        Set to True if you want to create solar feed-in time series.

    Returns
    -------

    """
    # Get coordinates of the coastdat data points.
    data_points = pd.read_csv(
        os.path.join(cfg.get('paths', 'geometry'),
                     cfg.get('coastdat', 'coastdatgrid_centroid')),
        index_col='gid')

    # Open coastdat-weather data hdf5 file for the given year or try to
    # download it if the file is not found.
    weather_file_name = os.path.join(
        cfg.get('paths', 'coastdat'),
        cfg.get('coastdat', 'file_pattern').format(year=year))
    if not os.path.isfile(weather_file_name):
        download_coastdat_data(year=year, filename=weather_file_name)

    weather = pd.HDFStore(weather_file_name, mode='r')

    # Fetch coastdat data heights from ini file.
    data_height = cfg.get_dict('coastdat_data_height')

    # Create basic file and path pattern for the resulting files
    coastdat_path = os.path.join(cfg.get('paths_pattern', 'coastdat'))

    feedin_file = os.path.join(coastdat_path,
                               cfg.get('feedin', 'file_pattern'))

    # Fetch coastdat region-keys from weather file.
    key_file_path = coastdat_path.format(year='', type='')[:-2]
    key_file = os.path.join(key_file_path, 'coastdat_keys.csv')
    if not os.path.isfile(key_file):
        coastdat_keys = weather.keys()
        if not os.path.isdir(key_file_path):
            os.makedirs(key_file_path)
        pd.Series(coastdat_keys).to_csv(key_file)
    else:
        coastdat_keys = pd.read_csv(key_file, index_col=[0],
                                    squeeze=True, header=None)

    txt_create = "Creating normalised {0} feedin time series for {1}."
    hdf = {'wind': {}, 'solar': {}}
    if solar:
        logging.info(txt_create.format('solar', year))
        # Add directory if not present
        os.makedirs(coastdat_path.format(year=year, type='solar'),
                    exist_ok=True)
        # Create the pv-sets defined in the solar.ini
        pv_sets = feedin.create_pvlib_sets()

        # Open a file for each main set (subsets are stored in columns)
        for pv_key, pv_set in pv_sets.items():
            filename = feedin_file.format(
                type='solar', year=year, set_name=pv_key)
            if not os.path.isfile(filename) or overwrite:
                hdf['solar'][pv_key] = pd.HDFStore(filename, mode='w')
    else:
        pv_sets = {}

    if wind:
        logging.info(txt_create.format('wind', year))
        # Add directory if not present
        os.makedirs(coastdat_path.format(year=year, type='wind'),
                    exist_ok=True)
        # Create the pv-sets defined in the wind.ini
        wind_sets = feedin.create_windpowerlib_sets()
        # Open a file for each main set (subsets are stored in columns)
        for wind_key, wind_set in wind_sets.items():
            for subset_key, subset in wind_set.items():
                wind_sets[wind_key][subset_key] = WindTurbine(
                    **subset)
            filename = feedin_file.format(
                type='wind', year=year, set_name=wind_key)
            if not os.path.isfile(filename) or overwrite:
                hdf['wind'][wind_key] = pd.HDFStore(filename, mode='w')
    else:
        wind_sets = {}

    # Define basic variables for time logging
    remain = len(coastdat_keys)
    done = 0
    start = datetime.datetime.now()

    # Loop over all regions
    for coastdat_key in coastdat_keys:
        # Get weather data set for one location
        local_weather = weather[coastdat_key]

        # Adapt the coastdat weather format to the needs of pvlib.
        # The expression "len(list(hdf['solar'].keys()))" returns the number
        # of open hdf5 files. If no file is open, there is nothing to do.
        if solar and len(list(hdf['solar'].keys())) > 0:
            # Get coordinates for the weather location
            local_point = data_points.loc[int(coastdat_key[2:])]

            # Create a pvlib Location object
            location = pvlib.location.Location(
                latitude=local_point['lat'], longitude=local_point['lon'])

            # Adapt weather data to the needs of the pvlib
            local_weather_pv = adapt_coastdat_weather_to_pvlib(
                local_weather, location)

            # Create one DataFrame for each pv-set and store into the file
            for pv_key, pv_set in pv_sets.items():
                if pv_key in hdf['solar']:
                    hdf['solar'][pv_key][coastdat_key] = feedin.feedin_pv_sets(
                        local_weather_pv, location, pv_set)

        # Create one DataFrame for each wind-set and store into the file
        if wind and len(list(hdf['wind'].keys())) > 0:
            local_weather_wind = adapt_coastdat_weather_to_windpowerlib(
                local_weather, data_height)
            for wind_key, wind_set in wind_sets.items():
                if wind_key in hdf['wind']:
                    hdf['wind'][wind_key][coastdat_key] = (
                        feedin.feedin_wind_sets(
                            local_weather_wind, wind_set))

        # Start- time logging *******
        remain -= 1
        done += 1
        if divmod(remain, 10)[1] == 0:
            elapsed_time = (datetime.datetime.now() - start).seconds
            remain_time = elapsed_time / done * remain
            end_time = datetime.datetime.now() + datetime.timedelta(
                seconds=remain_time)
            msg = "Actual time: {:%H:%M}, estimated end time: {:%H:%M}, "
            msg += "done: {0}, remain: {1}".format(done, remain)
            logging.info(msg.format(datetime.datetime.now(), end_time))
        # End - time logging ********

    for k1 in hdf.keys():
        for k2 in hdf[k1].keys():
            hdf[k1][k2].close()
    weather.close()
    logging.info("All feedin time series for {0} are stored in {1}".format(
        year, coastdat_path.format(year=year, type='')))


def store_average_weather(data_type, weather_path=None, years=None, keys=None,
                          out_file_pattern='average_data_{data_type}.csv'):
    """
    Get average wind speed over all years for each weather region. This can be
    used to select the appropriate wind turbine for each region
    (strong/low wind turbines).
    
    Parameters
    ----------
    data_type : str
        The data_type of the coastdat weather data: 'dhi', 'dirhi', 'pressure',
         'temp_air', 'v_wind', 'z0'.
    keys : list or None
        List of coastdat keys. If None all available keys will be used.
    years : list or None
        List of one or more years to calculate the average data from. You
        have to make sure that the weather data files for the given years
        exist in the weather path.
    weather_path : str
        Path to folder that contains all needed files. If None the default
        path defined in the config file will be used.
    out_file_pattern : str or None
        Name of the results file with a placeholder for the data type e.g.
        ``average_data_{data_type}.csv``). If None no file will be written.

    Examples
    --------
    >>> store_average_weather('temp_air', years=[2014, 2013])  # doctest: +SKIP
    >>> v = store_average_weather('v_wind', years=[2014],
    ...                           out_file_pattern=None, keys=[1132101])
    >>> float(v.loc[1132101].round(2))
    4.39
    """
    logging.info("Calculating the average wind speed...")

    weather_pattern = cfg.get('coastdat', 'file_pattern')

    if weather_path is None:
        weather_path = cfg.get('paths', 'coastdat')

    # Finding existing weather files.
    data_files = os.listdir(weather_path)

    # Possible time range for coastdat data set (reegis: 1998-2014).
    check = True
    if years is None:
        years = range(1948, 2017)
        check = False

    used_years = []
    for year in years:
        if weather_pattern.format(year=year) in data_files:
            used_years.append(year)
        elif check is True:
            msg = "File not found".format(weather_pattern.format(year=year))
            raise FileNotFoundError(msg)

    # Loading coastdat-grid as shapely geometries.
    coastdat_polygons = pd.DataFrame(geometries.load(
        cfg.get('paths', 'geometry'),
        cfg.get('coastdat', 'coastdatgrid_polygon')))
    coastdat_polygons.drop('geometry', axis=1, inplace=True)

    # Opening all weather files
    weather = dict()

    # open hdf files
    for year in used_years:
        weather[year] = pd.HDFStore(os.path.join(
            weather_path, weather_pattern.format(year=year)), mode='r')

    if keys is None:
        keys = coastdat_polygons.index

    n = len(list(keys))
    logging.info("Remaining: {0}".format(n))
    for key in keys:
        data_type_avg = pd.Series()
        n -= 1
        if n % 100 == 0:
            logging.info("Remaining: {0}".format(n))
        hdf_id = '/A{0}'.format(key)
        for year in used_years:
            ws = weather[year][hdf_id][data_type]
            data_type_avg = data_type_avg.append(
                ws, verify_integrity=True)

        # calculate the average wind speed for one grid item
        coastdat_polygons.loc[key, '{0}_avg'.format(data_type)] = (
            data_type_avg.mean())

    # Close hdf files
    for year in used_years:
        weather[year].close()

    if keys is not None:
        coastdat_polygons.dropna(inplace=True)

    # write results to csv file
    if out_file_pattern is not None:
        filename = out_file_pattern.format(data_type=data_type)
        fn = os.path.join(weather_path, filename)
        logging.info("Average temperature saved to {0}".format(fn))
        coastdat_polygons.to_csv(fn)
    return coastdat_polygons


def spatial_average_weather(year, geo, parameter, name,
                            outpath=None, outfile=None):
    """
    Calculate the mean temperature over all temperature data sets within each
    region for one year.

    Parameters
    ----------
    year : int
        Select the year you want to calculate the average temperature for.
    geo : geometries.Geometry object
        Polygons to calculate the average parameter for.
    outpath : str
        Place to store the outputfile.
    outfile : str
        Set your own name for the outputfile.
    parameter : str
        Name of the item (temperature, wind speed,... of the weather data set.
    name : str
        Name of the regions table to be used as a column name.

    Returns
    -------
    str : Full file name of the created file.

    """
    logging.info("Getting average {0} for {1} in {2} from coastdat2.".format(
        parameter, name, year))

    name = name.replace(' ', '_')

    # Create a Geometry object for the coastdat centroids.
    coastdat_geo = geometries.load(cfg.get('paths', 'geometry'),
                                   cfg.get('coastdat', 'coastdatgrid_polygon'))
    coastdat_geo['geometry'] = coastdat_geo.centroid

    # Join the tables to create a list of coastdat id's for each region.
    coastdat_geo = geometries.spatial_join_with_buffer(
        coastdat_geo, geo, name=name, limit=0)

    # Fix regions with no matches (no matches if a region ist too small).
    fix = {}
    for reg in set(geo.index) - set(coastdat_geo[name].unique()):
        reg_point = geo.representative_point().loc[reg]
        coastdat_poly = geometries.load(
            cfg.get('paths', 'geometry'),
            cfg.get('coastdat', 'coastdatgrid_polygon'))
        fix[reg] = coastdat_poly.loc[coastdat_poly.intersects(
            reg_point)].index[0]

    # Open the weather file
    weather_file = os.path.join(
        cfg.get('paths', 'coastdat'),
        cfg.get('coastdat', 'file_pattern').format(year=year))
    if not os.path.isfile(weather_file):
        download_coastdat_data(year=year, filename=weather_file)
    weather = pd.HDFStore(weather_file, mode='r')

    # Calculate the average temperature for each region with more than one id.
    avg_value = pd.DataFrame()
    for region in geo.index:
        cd_ids = coastdat_geo[coastdat_geo[name] == region].index
        number_of_sets = len(cd_ids)
        tmp = pd.DataFrame()
        logging.debug((region, len(cd_ids)))
        for cid in cd_ids:
            try:
                cid = int(cid)
            except ValueError:
                pass
            if isinstance(cid, int):
                key = 'A' + str(cid)
            else:
                key = cid
            tmp[cid] = weather[key][parameter]
        if len(cd_ids) < 1:
            key = 'A' + str(fix[region])
            avg_value[region] = weather[key][parameter]
        else:
            avg_value[region] = tmp.sum(1).div(number_of_sets)
    weather.close()

    # Create the name an write to file
    regions = sorted(geo.index)
    if outfile is None:
        out_name = '{0}_{1}'.format(regions[0], regions[-1])
        outfile = os.path.join(
            outpath,
            'average_{parameter}_{type}_{year}.csv'.format(
                year=year, type=out_name, parameter=parameter))

    avg_value.to_csv(outfile)
    logging.info("Average temperature saved to {0}".format(outfile))
    return outfile


def federal_state_average_weather(year, parameter):
    """
    Example for spatial_average_weather() with federal states polygons.

    Parameters
    ----------
    year
    parameter

    Returns
    -------

    """
    federal_states = geometries.load(
        cfg.get('paths', 'geometry'),
        cfg.get('geometry', 'federalstates_polygon'))
    filename = os.path.join(
        cfg.get('paths', 'coastdat'),
        'average_{0}_BB_TH_{1}.csv'.format(parameter, year))
    if not os.path.isfile(filename):
        spatial_average_weather(year, federal_states, parameter,
                                'federal_states', outfile=filename)
    return pd.read_csv(filename, index_col=[0],
                       date_parser=lambda idx: pd.to_datetime(idx, utc=True))


def aggregate_by_region_coastdat_feedin(pp, regions, year, category, outfile,
                                        weather_year=None):
    """
    Aggregate wind and pv feedin time series for each region defined by
    a geoDataFrame with region polygons.

    Parameters
    ----------
    pp : pd.DataFrame
        Power plant table.
    regions : geopandas.geoDataFrame
        Table with the polygons.
    year : int
        Year for the power plants and for the weather data if weather_year is
        None.
    category : str
        Feed-in category: 'wind' or 'solar'
    outfile : str
        Name of the output file.
    weather_year : int or None
        If None the year parameter will be used for the weather year.

    """
    cat = category.lower()
    logging.info("Aggregating {0} feed-in for {1}...".format(cat, year))
    if weather_year is None:
        weather_year = year
        weather_year_str = ""
    else:
        logging.info("Weather data taken from {0}.".format(weather_year))
        weather_year_str = " (weather: {0})".format(weather_year)

    # Define the path for the input files.
    coastdat_path = os.path.join(cfg.get('paths_pattern', 'coastdat')).format(
        year=weather_year, type=cat)
    # Do normalized timeseries exist? If not, create
    if os.path.isdir(coastdat_path):
        if len(os.listdir(coastdat_path)) == 0:
            normalised_feedin_for_each_data_set(weather_year)
    else:
        normalised_feedin_for_each_data_set(weather_year)

    # Prepare the lists for the loops
    set_names = []
    set_name = None
    pwr = dict()
    columns = dict()
    replace_str = 'coastdat_{0}_{1}_'.format(weather_year, category)
    for file in os.listdir(coastdat_path):
        if file[-2:] == 'h5':
            set_name = file[:-3].replace(replace_str, '')
            set_names.append(set_name)
            pwr[set_name] = pd.HDFStore(os.path.join(coastdat_path, file))
            columns[set_name] = pwr[set_name]['/A1129087'].columns

    # Create DataFrame with MultiColumns to take the results
    my_index = pwr[set_name]['/A1129087'].index
    my_cols = pd.MultiIndex(levels=[[], [], []], codes=[[], [], []],
                            names=[u'region', u'set', u'subset'])
    feed_in = pd.DataFrame(index=my_index, columns=my_cols)

    # Loop over all aggregation regions
    # Sum up time series for one region and divide it by the
    # capacity of the region to get a normalised time series.
    for region in regions:
        try:
            coastdat_ids = pp.loc[(category, region)].index
        except KeyError:
            coastdat_ids = []
        number_of_coastdat_ids = len(coastdat_ids)
        logging.info("{0}{3} - {1} ({2})".format(
            year, region, number_of_coastdat_ids, weather_year_str))
        logging.debug("{0}".format(coastdat_ids))

        # Loop over all sets that have been found in the coastdat path
        if number_of_coastdat_ids > 0:
            for name in set_names:
                # Loop over all sub-sets that have been found within each file.
                for col in columns[name]:
                    temp = pd.DataFrame(index=my_index)

                    # Loop over all coastdat ids, that intersect with the
                    # actual region.
                    for coastdat_id in coastdat_ids:
                        # Create a tmp table for each coastdat id.
                        coastdat_key = '/A{0}'.format(int(coastdat_id))
                        pp_inst = float(pp.loc[(category, region, coastdat_id),
                                               'capacity_{0}'.format(year)])
                        temp[coastdat_key] = (
                            pwr[name][coastdat_key][col][:8760].multiply(
                                pp_inst))
                    # Sum up all coastdat columns to one region column
                    colname = '_'.join(col.split('_')[-3:])
                    feed_in[region, name, colname] = (
                        temp.sum(axis=1).divide(float(
                            pp.loc[(category, region), 'capacity_{0}'.format(
                                year)].sum())))

    feed_in.to_csv(outfile)
    for name_of_set in set_names:
        pwr[name_of_set].close()


def aggregate_by_region_hydro(pp, regions, year, outfile_name):
    """Aggregate hydro power plants by region."""

    hydro = reegis.bmwi.bmwi_re_energy_capacity()['water']

    hydro_capacity = (pp.loc['Hydro', 'capacity_{0}'.format(year)].sum())

    full_load_hours = (hydro.loc[year, 'energy'] /
                       hydro_capacity * 1000)

    hydro_path = os.path.abspath(os.path.join(
        *outfile_name.split('/')[:-1]))

    if not os.path.isdir(hydro_path):
        os.makedirs(hydro_path)

    idx = pd.date_range(start="{0}-01-01 00:00".format(year),
                        end="{0}-12-31 23:00".format(year),
                        freq='H', tz='Europe/Berlin')
    feed_in = pd.DataFrame(columns=regions, index=idx)
    feed_in[feed_in.columns] = full_load_hours / len(feed_in)
    feed_in.to_csv(outfile_name)

    # https://shop.dena.de/fileadmin/denashop/media/Downloads_Dateien/esd/
    # 9112_Pumpspeicherstudie.pdf
    # S. 110ff


def aggregate_by_region_geothermal(regions, year, outfile_name):
    """Aggregate hydro power plants by region."""
    full_load_hours = cfg.get('feedin', 'geothermal_full_load_hours')

    hydro_path = os.path.abspath(os.path.join(
        *outfile_name.split('/')[:-1]))

    if not os.path.isdir(hydro_path):
        os.makedirs(hydro_path)

    idx = pd.date_range(start="{0}-01-01 00:00".format(year),
                        end="{0}-12-31 23:00".format(year),
                        freq='H', tz='Europe/Berlin')
    feed_in = pd.DataFrame(columns=regions, index=idx)
    feed_in[feed_in.columns] = full_load_hours / len(feed_in)
    feed_in.to_csv(outfile_name)


def load_feedin_by_region(year, feedin_type, name, region=None,
                          weather_year=None):
    """

    Parameters
    ----------
    year
    feedin_type
    name
    region
    weather_year

    Returns
    -------

    """
    feedin_path = os.path.join(cfg.get('paths', 'feedin'), name, str(year))

    # Create pattern for the name of the resulting files.
    if weather_year is None:
        feedin_region_outfile_name = os.path.join(
            feedin_path,
            cfg.get('feedin', 'region_file_pattern').format(
                year=year, type=feedin_type, name=name))
    else:
        feedin_path = os.path.join(feedin_path, 'weather_variations')
        feedin_region_outfile_name = os.path.join(
            feedin_path,
            cfg.get('feedin', 'region_file_pattern_var').format(
                year=year, type=feedin_type, name=name, var=weather_year))

    # Add any federal state to get its normalised feed-in.
    if feedin_type in ['solar', 'wind']:
        fd_in = pd.read_csv(feedin_region_outfile_name, index_col=[0],
                            header=[0, 1, 2])
    elif feedin_type in ['hydro', 'geothermal']:
        fd_in = pd.read_csv(feedin_region_outfile_name, index_col=[0],
                            header=[0])
    else:
        fd_in = None

    if region is not None and fd_in is not None:
        fd_in = fd_in[region]
    return fd_in


def windzone_region_fraction(pp, name, year=None, dump=False):
    """

    Parameters
    ----------
    pp : pd.DataFrame
    year : int
    name : str
    dump : bool

    Returns
    -------

    Examples
    --------
    >>> my_fn = os.path.join(cfg.get('paths', 'powerplants'),
    ...                      cfg.get('powerplants', 'reegis_pp'))
    >>> my_pp = pd.DataFrame(pd.read_hdf(my_fn, 'pp'))  # doctest: +SKIP
    >>> wz = windzone_region_fraction(my_pp, 'federal_states', 2014
    ...                               dump=False)  # doctest: +SKIP
    >>> round(float(wz.loc['NI', 1]), 2)  # doctest: +SKIP
    0.31
    """
    pp = pp.loc[pp.energy_source_level_2 == 'Wind']

    if year is None:
        capacity_col = 'capacity'
    else:
        capacity_col = 'capacity_{0}'.format(year)

    path = cfg.get('paths', 'geometry')
    filename = 'windzones_germany.geojson'
    gdf = geometries.load(path=path, filename=filename)
    gdf.set_index('zone', inplace=True)

    geo_path = cfg.get('paths', 'geometry')
    geo_file = cfg.get('coastdat', 'coastdatgrid_polygon')
    coastdat_geo = geometries.load(path=geo_path, filename=geo_file)
    coastdat_geo['geometry'] = coastdat_geo.centroid

    points = geometries.spatial_join_with_buffer(coastdat_geo, gdf, 'windzone')

    wz = pd.DataFrame(points['windzone'])
    pp = pd.merge(pp, wz, how='inner', left_on='coastdat2', right_index=True)
    pp['windzone'].fillna(0, inplace=True)
    pp = pp.groupby([name, 'windzone']).sum()[capacity_col]
    wz_regions = pp.groupby(level=0).apply(lambda x: x / float(x.sum()))

    if dump is True:
        filename = 'windzone_{0}.csv'.format(name)
        fn = os.path.join(cfg.get('paths', 'powerplants'), filename)
        wz_regions.to_csv(fn)
    return wz_regions


def scenario_feedin(year, name, weather_year=None, feedin_ts=None):
    """
    Load solar, wind, hydro, geothermal for all regions in one Mulitindex table

    year : int
    name : str
    weather_year : pd.DataFrame or None
    feedin_ts : pd.DataFrame or None

    """
    if feedin_ts is None:
        cols = pd.MultiIndex(levels=[[], []], codes=[[], []])
        feedin_ts = pd.DataFrame(columns=cols)

    hydro = load_feedin_by_region(
        year, 'hydro', name, weather_year=weather_year).reset_index(drop=True)
    for region in hydro.columns:
        feedin_ts[region, 'hydro'] = hydro[region]

    geothermal = load_feedin_by_region(
        year, 'geothermal', name, weather_year=weather_year).reset_index(drop=True)
    for region in geothermal.columns:
        feedin_ts[region, 'geothermal'] = geothermal[region]

    if calendar.isleap(year) and weather_year is not None:
        if not calendar.isleap(weather_year):
            feedin_ts = feedin_ts.iloc[:8760]

    feedin_ts = scenario_feedin_pv(year, name, feedin_ts=feedin_ts,
                                   weather_year=weather_year)

    feedin_ts = scenario_feedin_wind(year, name, feedin_ts=feedin_ts,
                                     weather_year=weather_year)

    return feedin_ts.sort_index(1)


def scenario_feedin_wind(year, name, regions=None, feedin_ts=None,
                         weather_year=None):
    """

    Parameters
    ----------
    year
    name
    regions
    feedin_ts
    weather_year

    Returns
    -------

    """
    # Get fraction of windzone per region
    wz = pd.read_csv(os.path.join(cfg.get('paths', 'powerplants'),
                                  'windzone_{0}.csv'.format(name)),
                     index_col=[0, 1], header=None)

    # Get normalised feedin time series
    wind = load_feedin_by_region(
        year, 'wind', name, weather_year=weather_year).reset_index(drop=True)

    if weather_year is not None:
        if calendar.isleap(weather_year) and not calendar.isleap(year):
            wind = wind.iloc[:8760]

    # Rename columns and remove obsolete level
    wind.columns = wind.columns.droplevel(2)
    cols = wind.columns.get_level_values(1).unique()
<<<<<<< HEAD
    rn = {c: c.replace('coastdat_{0}_wind_'.format(year), '') for c in cols}
=======
    rn = {c: c.replace('coastdat_{weather_year}_wind_'
                       .format(weather_year=weather_year), '') for c in cols}
>>>>>>> 80427691
    wind.rename(columns=rn, level=1, inplace=True)
    wind.sort_index(1, inplace=True)

    # Get wind turbines by wind zone
    wind_types = {float(k): v for (k, v) in cfg.get_dict('windzones').items()}
    wind_types = pd.Series(wind_types).sort_index()

    if regions is None:
        regions = wind.columns.get_level_values(0).unique()

    if feedin_ts is None or len(feedin_ts.index) == 0:
        cols = pd.MultiIndex(levels=[[], []], codes=[[], []])
        feedin_ts = pd.DataFrame(index=wind.index, columns=cols)

    for region in regions:
        frac = pd.merge(wz.loc[region], pd.DataFrame(wind_types), how='right',
                        right_index=True, left_index=True).set_index(
                            0, drop=True).fillna(0).sort_index()
        feedin_ts[region, 'wind'] = wind[region].multiply(frac[2]).sum(1)
    return feedin_ts.sort_index(1)


def scenario_feedin_pv(year, name, regions=None, feedin_ts=None,
                       weather_year=None):
    """
    Join the different solar types and orientations to one time series defined
    by the fraction of each type and orientation.

    Parameters
    ----------
    year
    name
    regions
    feedin_ts
    weather_year

    Returns
    -------

    """
    pv_types = cfg.get_dict('pv_types')
    pv_orientation = cfg.get_dict('pv_orientation')
    pv = load_feedin_by_region(
        year, 'solar', name, weather_year=weather_year).reset_index(drop=True)

    if weather_year is not None:
        if calendar.isleap(weather_year) and not calendar.isleap(year):
            pv = pv.iloc[:8760]

    if regions is None:
        regions = pv.columns.get_level_values(0).unique()

    if feedin_ts is None or len(feedin_ts.index) == 0:
        cols = pd.MultiIndex(levels=[[], []], codes=[[], []])
        feedin_ts = pd.DataFrame(index=pv.index, columns=cols)

    orientation_fraction = pd.Series(pv_orientation)

    pv.sort_index(1, inplace=True)
    orientation_fraction.sort_index(inplace=True)
    base_set_column = 'coastdat_{0}_solar_{1}'.format(year, '{0}')

    for region in regions:
        # combine different pv-sets to one feedin time series
        feedin_ts[region, 'solar'] = 0
        for mset in pv_types.keys():
            set_col = base_set_column.format(mset)
            feedin_ts[region, 'solar'] += pv[region, set_col].multiply(
                orientation_fraction).sum(1).multiply(pv_types[mset])
    return feedin_ts.sort_index(1)


def get_feedin_per_region(year, region, name, weather_year=None, reset_pp=True,
                          windzones=True, subregion=False, pp=None):
    """
    Aggregate feed-in time series for the given geometry set.

    Parameters
    ----------
    year : int
    region : geopandas.geoDataFrame
    name : str
    weather_year : int
    reset_pp
    windzones : bool
    pp : pd.DataFrame or None
    subregion : bool
        Set to True if all region polygons together are a subregion of
        Germany. This will switch off the buffer in the spatial_join function.

    Notes
    -----
    The feedin is calculated per region entry (row of the region CSV / GeoDF),
    the output file will contain columns per region entry and generator set
    entry. E.g. a file with 10 regions and 2 wind generators will result in 20
    different feedin timeseries.
    Example region file: federalstates_polygon.csv

    You may want to use geometries.load() to import a region CSV.
    """
    # create and dump reegis basic powerplants table (created from opsd data)
    if reset_pp:
        fn = powerplants.pp_opsd2reegis()
        filename = fn.split(os.sep)[-1]
        path = fn.replace(filename, '')
    else:
        version_name = cfg.get('opsd', 'version_name')
        path = cfg.get('paths', 'powerplants')
        filename = cfg.get('powerplants', 'reegis_pp').format(
            version=version_name)

    # Add column name "coastdat2" with the id of the coastdat weather cell for
    # each power plant.
    geo_path = cfg.get('paths', 'geometry')
    geo_file = cfg.get('coastdat', 'coastdatgrid_polygon')
    gdf = geometries.load(path=geo_path, filename=geo_file)

    pp = powerplants.add_regions_to_powerplants(
        gdf, 'coastdat2', filename=filename, path=path, dump=True, pp=pp)

    # Add a column named with the name parameter, adding the region id to
    # each power plant
    pp = powerplants.add_regions_to_powerplants(
        region, name, filename=filename, path=path, dump=True, pp=pp,
        subregion=subregion)

    # Get only the power plants that are online in the given year.
    pp = powerplants.get_reegis_powerplants(year, pp=pp)

    if windzones:
        windzone_region_fraction(pp, name, year=year, dump=True)

    # Aggregate feedin time series for each region
    return aggregate_feedin_by_region(year, pp, name,
                                      weather_year=weather_year)


def aggregate_feedin_by_region(year, pp, name, weather_year=None):
    """
    Aggregate all feed-in time series for one year and one region set.
    The name of the region set has to be a column in the pp table.
    """
    # Create the path for the output files.
    feedin_path = os.path.join(cfg.get('paths', 'feedin'), name, str(year))

    if weather_year is not None:
        feedin_path = os.path.join(feedin_path, 'weather_variations')

    os.makedirs(feedin_path, exist_ok=True)

    # Create pattern for the name of the resulting files.
    if weather_year is None:
        feedin_deflex_outfile_name = os.path.join(
            feedin_path,
            cfg.get('feedin', 'region_file_pattern').format(
                year=year, type='{type}', name=name))
    else:
        feedin_deflex_outfile_name = os.path.join(
            feedin_path,
            cfg.get('feedin', 'region_file_pattern_var').format(
                year=year, type='{type}', name=name, var=weather_year))

    # Filter the capacity of the powerplants for the given year.
    pp = pp.groupby(
        ['energy_source_level_2', name, 'coastdat2']).sum()

    pp.index = pp.index.set_levels(pp.index.levels[1].astype(str), level=1)
    regions = pp.index.get_level_values(1).unique().sort_values()

    # Loop over weather depending feed-in categories.
    # WIND and PV
    for cat in ['Wind', 'Solar']:
        outfile_name = feedin_deflex_outfile_name.format(type=cat.lower())
        if not os.path.isfile(outfile_name):
            aggregate_by_region_coastdat_feedin(
                pp, regions, year, cat, outfile_name, weather_year)

    # HYDRO
    outfile_name = feedin_deflex_outfile_name.format(type='hydro')
    if not os.path.isfile(outfile_name):
        aggregate_by_region_hydro(pp, regions, year, outfile_name)

    # GEOTHERMAL
    outfile_name = feedin_deflex_outfile_name.format(type='geothermal')
    if not os.path.isfile(outfile_name):
        aggregate_by_region_geothermal(regions, year, outfile_name)
    return feedin_path


def get_solar_time_series_for_one_location(latitude, longitude, year,
                                           set_name=None):
    """
    Get a normalised solar time series for one location for one set or all
    available set if set_name is None.
    """
    coastdat_id = fetch_id_by_coordinates(latitude, longitude)

    # set_name = 'M_LG290G3__I_ABB_MICRO_025_US208'
    df = pd.DataFrame()
    if set_name is not None:
        hd_file = pd.HDFStore(os.path.join(
            cfg.get('paths', 'feedin'), 'coastdat', str(year), 'solar',
            cfg.get('feedin', 'file_pattern').format(year=year, type='solar',
                                                     set_name=set_name)),
            mode='r')
        df = hd_file['/A{0}'.format(coastdat_id)]
        hd_file.close()
    else:
        path = os.path.join(
            cfg.get('paths', 'feedin'), 'coastdat', str(year), 'solar')
        for file in os.listdir(path):
            hd_file = pd.HDFStore(os.path.join(path, file), mode='r')
            tmp = hd_file['/A{0}'.format(coastdat_id)]
            hd_file.close()
            df = pd.concat([df, tmp], axis=1)

    opt = int(round(feedin.get_optimal_pv_angle(latitude)))
    df.columns = df.columns.str.replace('opt', str(opt))
    return df


def get_solar_time_series_for_one_location_all_years(latitude, longitude,
                                                     set_name=None):
    """
    Get a normalised solar time series for one location for one set or all
    available set if set_name is None. Get all available years.
    """
    path = os.path.join(cfg.get('paths', 'feedin'), 'coastdat')
    years = os.listdir(path)
    df = pd.DataFrame(columns=pd.MultiIndex(levels=[[], []], codes=[[], []]))

    for year in years:
        if os.path.isdir(os.path.join(path, str(year))):
            tmp = get_solar_time_series_for_one_location(
                latitude, longitude, year, set_name).reset_index(drop=True)
            for col in tmp.columns:
                df[year, col] = tmp[col]
    return df


def federal_states_feedin_example():
    """Get fullload hours for renewable sources for a federal states."""
    federal_states = geometries.get_federal_states_polygon()
    get_feedin_per_region(2014, federal_states, 'federal_states')
    return scenario_feedin(2014, 'federal_states')


if __name__ == "__main__":
    logger.define_logging()
    powerplants.pp_opsd2reegis()
    for my_year in [2014, 2013, 2012, 2011, 2010]:
        my_federal_states = geometries.get_federal_states_polygon()
        get_feedin_per_region(my_year, my_federal_states, 'federal_states',
                              reset_pp=False)
        my_path = os.path.join(cfg.get('paths', 'feedin'), 'federal_states')
        os.makedirs(my_path, exist_ok=True)
        my_fn = os.path.join(my_path, 'federal_states_{0}'.format(my_year))
        scenario_feedin(my_year, 'federal_states').to_csv(my_fn)<|MERGE_RESOLUTION|>--- conflicted
+++ resolved
@@ -980,12 +980,7 @@
     # Rename columns and remove obsolete level
     wind.columns = wind.columns.droplevel(2)
     cols = wind.columns.get_level_values(1).unique()
-<<<<<<< HEAD
     rn = {c: c.replace('coastdat_{0}_wind_'.format(year), '') for c in cols}
-=======
-    rn = {c: c.replace('coastdat_{weather_year}_wind_'
-                       .format(weather_year=weather_year), '') for c in cols}
->>>>>>> 80427691
     wind.rename(columns=rn, level=1, inplace=True)
     wind.sort_index(1, inplace=True)
 
@@ -1087,15 +1082,9 @@
     You may want to use geometries.load() to import a region CSV.
     """
     # create and dump reegis basic powerplants table (created from opsd data)
-    if reset_pp:
-        fn = powerplants.pp_opsd2reegis()
-        filename = fn.split(os.sep)[-1]
-        path = fn.replace(filename, '')
-    else:
-        version_name = cfg.get('opsd', 'version_name')
-        path = cfg.get('paths', 'powerplants')
-        filename = cfg.get('powerplants', 'reegis_pp').format(
-            version=version_name)
+    fn = powerplants.pp_opsd2reegis()
+    filename = fn.split(os.sep)[-1]
+    path = fn.replace(filename, '')
 
     # Add column name "coastdat2" with the id of the coastdat weather cell for
     # each power plant.
