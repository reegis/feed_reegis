--- conflicted
+++ resolved
@@ -26,7 +26,7 @@
     import reegis.geometries as geo
 
 
-def patch_offshore_wind(orig_df, columns=None, get_patch=False):
+def patch_offshore_wind(orig_df, columns=None):
     if columns is None:
         df = pd.DataFrame()
     else:
@@ -63,10 +63,6 @@
     logging.warning(
         "Offshore wind is patched. {0} MW were replaced by {1} MW".format(
             old_cap, new_cap))
-
-    if get_patch is True:
-        return goffsh
-
     return patched_df
 
 
@@ -124,30 +120,14 @@
                    'energy_source_level_2', 'energy_source_level_3',
                    'geometry', 'technology']
 
-    if not os.path.isfile(filename_out):
-
-        # Create opsd power plant tables if they do not exist.
-        if not os.path.isfile(filename_in):
-            msg = ("File '{0}' does not exist. Will create it from source"
-                   " files.")
-            logging.debug(msg.format(filename_in))
-            filename_in = opsd.opsd_power_plants()
-        else:
-            complete = True
-            for cat in ['renewable', 'conventional']:
-                try:
-                    pd.read_hdf(filename_in, cat)
-                except KeyError:
-                    msg = "File '{0}' exists but key '{1}' is not present."
-                    logging.debug(msg.format(filename_in, cat))
-                    complete = False
-            if not complete:
-                logging.debug("Will re-create file with all keys.")
-                filename_in = opsd.opsd_power_plants(overwrite=True)
-
-        pp = {}
+    # Create opsd power plant tables if they do not exist.
+    if not os.path.isfile(filename_in):
+        msg = "File '{0}' does not exist. Will create it from source files."
+        logging.debug(msg.format(filename_in))
+        filename_in = opsd.opsd_power_plants()
+    else:
+        complete = True
         for cat in ['renewable', 'conventional']:
-<<<<<<< HEAD
             try:
                 pd.read_hdf(filename_in, cat, mode='r')
             except KeyError:
@@ -209,60 +189,12 @@
 
     logging.info("Reegis power plants based on opsd stored in {0}".format(
         filename_out))
-=======
-            # Read opsd power plant tables
-            pp[cat] = pd.DataFrame(pd.read_hdf(filename_in, cat))
-
-            # Patch offshore wind energy with investigated data.
-            if cat == 'renewable' and offshore_patch:
-                pp[cat] = patch_offshore_wind(pp[cat], keep_cols)
-
-            pp[cat] = pp[cat].drop(columns=set(pp[cat].columns) - keep_cols)
-
-            # Replace 'nan' strings with nan values.
-            pp[cat] = pp[cat].replace('nan', np.nan)
-
-            # Remove lines with comments. Comments mark suspicious data.
-            pp[cat] = pp[cat].loc[pp[cat].comment.isnull()]
-
-            # Fill missing 'energy_source_level_1' values with 'unknown' and
-            # the category from opsd.
-            pp[cat]['energy_source_level_1'] = (
-                pp[cat]['energy_source_level_1'].fillna(
-                    'unknown from {0}'.format(cat)))
-
-            # Fill missing 'energy_source_level_2' values with values from
-            # 'energy_source_level_1' column.
-            pp[cat]['energy_source_level_2'] = (
-                pp[cat]['energy_source_level_2'].fillna(
-                    pp[cat]['energy_source_level_1']))
-
-        pp = pd.DataFrame(pd.concat([pp['renewable'], pp['conventional']],
-                                    ignore_index=True, sort=True))
-
-        # Merge 'chp_capacity_uba' into 'thermal_capacity' column.
-        pp['thermal_capacity'] = pp['thermal_capacity'].fillna(
-            pp['chp_capacity_uba'])
-        del pp['chp_capacity_uba']
-
-        # Remove storages (Speicher) from power plant table
-        pp = pp.loc[pp['energy_source_level_2'] != 'Speicher']
-
-        # Convert all values to strings in string-columns
-        pp[string_cols] = pp[string_cols].astype(str)
-
-        # Store power plant table to hdf5 file.
-        pp.to_hdf(filename_out, 'pp', mode='w')
-
-        logging.info("Reegis power plants based on opsd stored in {0}".format(
-            filename_out))
->>>>>>> 7547f106
     return filename_out
 
 
 def add_capacity_by_year(year, pp=None, filename=None, key='pp'):
     if pp is None:
-        pp = pd.read_hdf(filename, key)
+        pp = pd.read_hdf(filename, key, mode='r')
     
     filter_cap_col = 'capacity_{0}'.format(year)
 
